--- conflicted
+++ resolved
@@ -23,21 +23,14 @@
     q = CL_CHECK_ERR(clCreateCommandQueue(context, device_id, 0, &err));
   }
   virtual ~ModelFrame() {}
-<<<<<<< HEAD
-  virtual cl_mem* prepare(cl_mem yuv_cl, int frame_width, int frame_height, int frame_stride, int frame_uv_offset, const mat3& projection) { return NULL; }
-=======
   virtual uint8_t* prepare(cl_mem yuv_cl, int frame_width, int frame_height, int frame_stride, int frame_uv_offset, const mat3& projection, cl_mem* output) { return NULL; }
   /*
->>>>>>> 7352e612
   uint8_t* buffer_from_cl(cl_mem *in_frames, int buffer_size) {
     CL_CHECK(clEnqueueReadBuffer(q, *in_frames, CL_TRUE, 0, buffer_size, input_frames.get(), 0, nullptr, nullptr));
     clFinish(q);
     return &input_frames[0];
   }
-<<<<<<< HEAD
-=======
   */
->>>>>>> 7352e612
 
   int MODEL_WIDTH;
   int MODEL_HEIGHT;
@@ -75,11 +68,7 @@
 public:
   DrivingModelFrame(cl_device_id device_id, cl_context context);
   ~DrivingModelFrame();
-<<<<<<< HEAD
-  cl_mem* prepare(cl_mem yuv_cl, int frame_width, int frame_height, int frame_stride, int frame_uv_offset, const mat3& projection);
-=======
   uint8_t* prepare(cl_mem yuv_cl, int frame_width, int frame_height, int frame_stride, int frame_uv_offset, const mat3& projection, cl_mem* output);
->>>>>>> 7352e612
 
   const int MODEL_WIDTH = 512;
   const int MODEL_HEIGHT = 256;
@@ -89,11 +78,7 @@
 
 private:
   LoadYUVState loadyuv;
-<<<<<<< HEAD
-  cl_mem img_buffer_20hz_cl, last_img_cl, input_frames_cl;
-=======
   cl_mem img_buffer_20hz_cl, last_img_cl;//, input_frames_cl;
->>>>>>> 7352e612
   cl_buffer_region region;
 };
 
@@ -101,11 +86,7 @@
 public:
   MonitoringModelFrame(cl_device_id device_id, cl_context context);
   ~MonitoringModelFrame();
-<<<<<<< HEAD
-  cl_mem* prepare(cl_mem yuv_cl, int frame_width, int frame_height, int frame_stride, int frame_uv_offset, const mat3& projection);
-=======
   uint8_t* prepare(cl_mem yuv_cl, int frame_width, int frame_height, int frame_stride, int frame_uv_offset, const mat3& projection, cl_mem* output);
->>>>>>> 7352e612
 
   const int MODEL_WIDTH = 1440;
   const int MODEL_HEIGHT = 960;
@@ -113,9 +94,5 @@
   const int buf_size = MODEL_FRAME_SIZE;
 
 private:
-<<<<<<< HEAD
-  cl_mem input_frame_cl;
-=======
   // cl_mem input_frame_cl;
->>>>>>> 7352e612
 };