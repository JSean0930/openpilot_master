#include "system/camerad/cameras/camera_common.h"
#include "system/camerad/cameras/spectra.h"

#include <poll.h>
#include <sys/ioctl.h>

#include <algorithm>
#include <cassert>
#include <cerrno>
#include <cmath>
#include <cstring>
#include <string>
#include <vector>

#ifdef QCOM2
#include "CL/cl_ext_qcom.h"
#else
#define CL_PRIORITY_HINT_HIGH_QCOM NULL
#define CL_CONTEXT_PRIORITY_HINT_QCOM NULL
#endif

#include "media/cam_sensor_cmn_header.h"

#include "common/clutil.h"
#include "common/params.h"
#include "common/swaglog.h"


ExitHandler do_exit;

// for debugging
const bool env_debug_frames = getenv("DEBUG_FRAMES") != nullptr;
const bool env_log_raw_frames = getenv("LOG_RAW_FRAMES") != nullptr;
const bool env_ctrl_exp_from_params = getenv("CTRL_EXP_FROM_PARAMS") != nullptr;


class CameraState {
public:
  SpectraCamera camera;
  int exposure_time = 5;
  bool dc_gain_enabled = false;
  int dc_gain_weight = 0;
  int gain_idx = 0;
  float analog_gain_frac = 0;

  float cur_ev[3] = {};
  float best_ev_score = 0;
  int new_exp_g = 0;
  int new_exp_t = 0;

  Rect ae_xywh = {};
  float measured_grey_fraction = 0;
  float target_grey_fraction = 0.3;

  float fl_pix = 0;
  std::unique_ptr<PubMaster> pm;

  CameraState(SpectraMaster *master, const CameraConfig &config) : camera(master, config, config.stream_type == VISION_STREAM_DRIVER ? ISP_BPS_PROCESSED : ISP_IFE_PROCESSED) {};
  ~CameraState();
  void init(VisionIpcServer *v, cl_device_id device_id, cl_context ctx);
  void update_exposure_score(float desired_ev, int exp_t, int exp_g_idx, float exp_gain);
  void set_camera_exposure(float grey_frac);
  void set_exposure_rect();
  void sendState();

  float get_gain_factor() const {
    return (1 + dc_gain_weight * (camera.sensor->dc_gain_factor-1) / camera.sensor->dc_gain_max_weight);
  }
};

void CameraState::init(VisionIpcServer *v, cl_device_id device_id, cl_context ctx) {
  camera.camera_open(v, device_id, ctx);

  if (!camera.enabled) return;

  fl_pix = camera.cc.focal_len / camera.sensor->pixel_size_mm;
  set_exposure_rect();

  dc_gain_weight = camera.sensor->dc_gain_min_weight;
  gain_idx = camera.sensor->analog_gain_rec_idx;
  cur_ev[0] = cur_ev[1] = cur_ev[2] = get_gain_factor() * camera.sensor->sensor_analog_gains[gain_idx] * exposure_time;

  pm = std::make_unique<PubMaster>(std::vector{camera.cc.publish_name});
}

CameraState::~CameraState() {}

void CameraState::set_exposure_rect() {
  // set areas for each camera, shouldn't be changed
  std::vector<std::pair<Rect, float>> ae_targets = {
    // (Rect, F)
    std::make_pair((Rect){96, 250, 1734, 524}, 567.0),  // wide
    std::make_pair((Rect){96, 160, 1734, 986}, 2648.0), // road
    std::make_pair((Rect){96, 242, 1736, 906}, 567.0)   // driver
  };
  int h_ref = 1208;
  /*
    exposure target intrinsics is
    [
      [F, 0, 0.5*ae_xywh[2]]
      [0, F, 0.5*H-ae_xywh[1]]
      [0, 0, 1]
    ]
  */
  auto ae_target = ae_targets[camera.cc.camera_num];
  Rect xywh_ref = ae_target.first;
  float fl_ref = ae_target.second;

  ae_xywh = (Rect){
    std::max(0, camera.buf.out_img_width / 2 - (int)(fl_pix / fl_ref * xywh_ref.w / 2)),
    std::max(0, camera.buf.out_img_height / 2 - (int)(fl_pix / fl_ref * (h_ref / 2 - xywh_ref.y))),
    std::min((int)(fl_pix / fl_ref * xywh_ref.w), camera.buf.out_img_width / 2 + (int)(fl_pix / fl_ref * xywh_ref.w / 2)),
    std::min((int)(fl_pix / fl_ref * xywh_ref.h), camera.buf.out_img_height / 2 + (int)(fl_pix / fl_ref * (h_ref / 2 - xywh_ref.y)))
  };
}

void CameraState::update_exposure_score(float desired_ev, int exp_t, int exp_g_idx, float exp_gain) {
  float score = camera.sensor->getExposureScore(desired_ev, exp_t, exp_g_idx, exp_gain, gain_idx);
  if (score < best_ev_score) {
    new_exp_t = exp_t;
    new_exp_g = exp_g_idx;
    best_ev_score = score;
  }
}

void CameraState::set_camera_exposure(float grey_frac) {
  if (!camera.enabled) return;
  std::vector<double> target_grey_minimums = {0.1, 0.1, 0.125}; // wide, road, driver

  const float dt = 0.05;

  const float ts_grey = 10.0;
  const float ts_ev = 0.05;

  const float k_grey = (dt / ts_grey) / (1.0 + dt / ts_grey);
  const float k_ev = (dt / ts_ev) / (1.0 + dt / ts_ev);

  // It takes 3 frames for the commanded exposure settings to take effect. The first frame is already started by the time
  // we reach this function, the other 2 are due to the register buffering in the sensor.
  // Therefore we use the target EV from 3 frames ago, the grey fraction that was just measured was the result of that control action.
  // TODO: Lower latency to 2 frames, by using the histogram outputted by the sensor we can do AE before the debayering is complete

  const auto &sensor = camera.sensor;
  const float cur_ev_ = cur_ev[camera.buf.cur_frame_data.frame_id % 3] * sensor->ev_scale;

  // Scale target grey between min and 0.4 depending on lighting conditions
  float new_target_grey = std::clamp(0.4 - 0.3 * log2(1.0 + sensor->target_grey_factor*cur_ev_) / log2(6000.0), target_grey_minimums[camera.cc.camera_num], 0.4);
  float target_grey = (1.0 - k_grey) * target_grey_fraction + k_grey * new_target_grey;

  float desired_ev = std::clamp(cur_ev_ / sensor->ev_scale * target_grey / grey_frac, sensor->min_ev, sensor->max_ev);
  float k = (1.0 - k_ev) / 3.0;
  desired_ev = (k * cur_ev[0]) + (k * cur_ev[1]) + (k * cur_ev[2]) + (k_ev * desired_ev);

  best_ev_score = 1e6;
  new_exp_g = 0;
  new_exp_t = 0;

  // Hysteresis around high conversion gain
  // We usually want this on since it results in lower noise, but turn off in very bright day scenes
  bool enable_dc_gain = dc_gain_enabled;
  if (!enable_dc_gain && target_grey < sensor->dc_gain_on_grey) {
    enable_dc_gain = true;
    dc_gain_weight = sensor->dc_gain_min_weight;
  } else if (enable_dc_gain && target_grey > sensor->dc_gain_off_grey) {
    enable_dc_gain = false;
    dc_gain_weight = sensor->dc_gain_max_weight;
  }

  if (enable_dc_gain && dc_gain_weight < sensor->dc_gain_max_weight) {dc_gain_weight += 1;}
  if (!enable_dc_gain && dc_gain_weight > sensor->dc_gain_min_weight) {dc_gain_weight -= 1;}

  std::string gain_bytes, time_bytes;
  if (env_ctrl_exp_from_params) {
    static Params params;
    gain_bytes = params.get("CameraDebugExpGain");
    time_bytes = params.get("CameraDebugExpTime");
  }

  if (gain_bytes.size() > 0 && time_bytes.size() > 0) {
    // Override gain and exposure time
    gain_idx = std::stoi(gain_bytes);
    exposure_time = std::stoi(time_bytes);

    new_exp_g = gain_idx;
    new_exp_t = exposure_time;
    enable_dc_gain = false;
  } else {
    // Simple brute force optimizer to choose sensor parameters to reach desired EV
    int min_g = std::max(gain_idx - 1, sensor->analog_gain_min_idx);
    int max_g = std::min(gain_idx + 1, sensor->analog_gain_max_idx);
    for (int g = min_g; g <= max_g; g++) {
      float gain = sensor->sensor_analog_gains[g] * get_gain_factor();

      // Compute optimal time for given gain
      int t = std::clamp(int(std::round(desired_ev / gain)), sensor->exposure_time_min, sensor->exposure_time_max);

      // Only go below recommended gain when absolutely necessary to not overexpose
      if (g < sensor->analog_gain_rec_idx && t > 20 && g < gain_idx) {
        continue;
      }

      update_exposure_score(desired_ev, t, g, gain);
    }
  }

  measured_grey_fraction = grey_frac;
  target_grey_fraction = target_grey;

  analog_gain_frac = sensor->sensor_analog_gains[new_exp_g];
  gain_idx = new_exp_g;
  exposure_time = new_exp_t;
  dc_gain_enabled = enable_dc_gain;

  float gain = analog_gain_frac * get_gain_factor();
  cur_ev[camera.buf.cur_frame_data.frame_id % 3] = exposure_time * gain;

  // LOGE("ae - camera %d, cur_t %.5f, sof %.5f, dt %.5f", camera.cc.camera_num, 1e-9 * nanos_since_boot(), 1e-9 * camera.buf.cur_frame_data.timestamp_sof, 1e-9 * (nanos_since_boot() - camera.buf.cur_frame_data.timestamp_sof));

  auto exp_reg_array = sensor->getExposureRegisters(exposure_time, new_exp_g, dc_gain_enabled);
  camera.sensors_i2c(exp_reg_array.data(), exp_reg_array.size(), CAM_SENSOR_PACKET_OPCODE_SENSOR_CONFIG, camera.sensor->data_word);
}

void CameraState::sendState() {
  if (!camera.buf.acquire()) return;

  MessageBuilder msg;
  auto framed = (msg.initEvent().*camera.cc.init_camera_state)();
  const FrameMetadata &meta = camera.buf.cur_frame_data;
  framed.setFrameId(meta.frame_id);
  framed.setRequestId(meta.request_id);
  framed.setTimestampEof(meta.timestamp_eof);
  framed.setTimestampSof(meta.timestamp_sof);
  framed.setIntegLines(exposure_time);
  framed.setGain(analog_gain_frac * get_gain_factor());
  framed.setHighConversionGain(dc_gain_enabled);
  framed.setMeasuredGreyFraction(measured_grey_fraction);
  framed.setTargetGreyFraction(target_grey_fraction);
  framed.setProcessingTime(meta.processing_time);

  const float ev = cur_ev[meta.frame_id % 3];
  const float perc = util::map_val(ev, camera.sensor->min_ev, camera.sensor->max_ev, 0.0f, 100.0f);
  framed.setExposureValPercent(perc);
  framed.setSensor(camera.sensor->image_sensor);

  // Log raw frames for road camera
  if (env_log_raw_frames && camera.cc.stream_type == VISION_STREAM_ROAD && meta.frame_id % 100 == 5) {  // no overlap with qlog decimation
    framed.setImage(get_raw_frame_image(&camera.buf));
  }

<<<<<<< HEAD
  set_camera_exposure(set_exposure_target(&camera.buf, ae_xywh, 2, camera.cc.stream_type != VISION_STREAM_DRIVER ? 2 : 4));
=======
    set_camera_exposure(calculate_exposure_value(&camera.buf, ae_xywh, 2, camera.cc.stream_type != VISION_STREAM_DRIVER ? 2 : 4));
>>>>>>> 4835e9fa

  // Send the message
  pm->send(camera.cc.publish_name, msg);
}

void camerad_thread() {
  // TODO: centralize enabled handling

  cl_device_id device_id = cl_get_device_id(CL_DEVICE_TYPE_DEFAULT);
  const cl_context_properties props[] = {CL_CONTEXT_PRIORITY_HINT_QCOM, CL_PRIORITY_HINT_HIGH_QCOM, 0};
  cl_context ctx = CL_CHECK_ERR(clCreateContext(props, 1, &device_id, NULL, NULL, &err));

  VisionIpcServer v("camerad", device_id, ctx);

  // *** initial ISP init ***
  SpectraMaster m;
  m.init();

  // *** per-cam init ***
  std::vector<std::unique_ptr<CameraState>> cams;
  for (const auto &config : {WIDE_ROAD_CAMERA_CONFIG, ROAD_CAMERA_CONFIG, DRIVER_CAMERA_CONFIG}) {
    auto cam = std::make_unique<CameraState>(&m, config);
    cam->init(&v, device_id, ctx);
    cams.emplace_back(std::move(cam));
  }

  v.start_listener();

  // start devices
  LOG("-- Starting devices");
  for (auto &cam : cams) cam->camera.sensors_start();

  // poll events
  LOG("-- Dequeueing Video events");
  while (!do_exit) {
    struct pollfd fds[1] = {{.fd = m.video0_fd, .events = POLLPRI}};
    int ret = poll(fds, std::size(fds), 1000);
    if (ret < 0) {
      if (errno == EINTR || errno == EAGAIN) continue;
      LOGE("poll failed (%d - %d)", ret, errno);
      break;
    }

    if (!(fds[0].revents & POLLPRI)) continue;

    struct v4l2_event ev = {0};
    ret = HANDLE_EINTR(ioctl(fds[0].fd, VIDIOC_DQEVENT, &ev));
    if (ret == 0) {
      if (ev.type == V4L_EVENT_CAM_REQ_MGR_EVENT) {
        struct cam_req_mgr_message *event_data = (struct cam_req_mgr_message *)ev.u.data;
        if (env_debug_frames) {
          printf("sess_hdl 0x%6X, link_hdl 0x%6X, frame_id %lu, req_id %lu, timestamp %.2f ms, sof_status %d\n", event_data->session_hdl, event_data->u.frame_msg.link_hdl,
                 event_data->u.frame_msg.frame_id, event_data->u.frame_msg.request_id, event_data->u.frame_msg.timestamp/1e6, event_data->u.frame_msg.sof_status);
          do_exit = do_exit || event_data->u.frame_msg.frame_id > (1*20);
        }

        for (auto &cam : cams) {
          if (event_data->session_hdl == cam->camera.session_handle) {
            cam->camera.handle_camera_event(event_data);
            cam->sendState();
            break;
          }
        }
      } else {
        LOGE("unhandled event %d\n", ev.type);
      }
    } else {
      LOGE("VIDIOC_DQEVENT failed, errno=%d", errno);
    }
  }
}<|MERGE_RESOLUTION|>--- conflicted
+++ resolved
@@ -247,11 +247,7 @@
     framed.setImage(get_raw_frame_image(&camera.buf));
   }
 
-<<<<<<< HEAD
-  set_camera_exposure(set_exposure_target(&camera.buf, ae_xywh, 2, camera.cc.stream_type != VISION_STREAM_DRIVER ? 2 : 4));
-=======
-    set_camera_exposure(calculate_exposure_value(&camera.buf, ae_xywh, 2, camera.cc.stream_type != VISION_STREAM_DRIVER ? 2 : 4));
->>>>>>> 4835e9fa
+  set_camera_exposure(calculate_exposure_value(&camera.buf, ae_xywh, 2, camera.cc.stream_type != VISION_STREAM_DRIVER ? 2 : 4));
 
   // Send the message
   pm->send(camera.cc.publish_name, msg);
