--- conflicted
+++ resolved
@@ -749,11 +749,7 @@
     bool is_raw = output_type != ISP_IFE_PROCESSED;
     if (!is_raw) {
       if (init) {
-<<<<<<< HEAD
-        buf_desc[0].length = build_initial_config((unsigned char*)ife_cmd.ptr + buf_desc[0].offset, sensor.get(), patches, buf.out_img_width, buf.out_img_height);
-=======
-        buf_desc[0].length = build_initial_config((unsigned char*)ife_cmd.ptr + buf_desc[0].offset, cc, sensor.get(), patches);
->>>>>>> db4b923b
+        buf_desc[0].length = build_initial_config((unsigned char*)ife_cmd.ptr + buf_desc[0].offset, cc, sensor.get(), patches, buf.out_img_width, buf.out_img_height);
       } else {
         buf_desc[0].length = build_update((unsigned char*)ife_cmd.ptr + buf_desc[0].offset, cc, sensor.get(), patches);
       }
